--- conflicted
+++ resolved
@@ -3,11 +3,7 @@
 import { useEffect, useState, useMemo } from 'react';
 import { motion, Variants } from 'framer-motion';
 import {
-<<<<<<< HEAD
-  Film, Star, Clock, TrendingUp, Calendar, Award, Globe, Languages, Sparkles, Instagram, Twitter, User
-=======
   Film, Star, Clock, TrendingUp, Calendar, Award, Globe, Languages, Sparkles
->>>>>>> 1b3d4243
 } from 'lucide-react';
 import { LineChart, Line, XAxis, YAxis, Tooltip, ResponsiveContainer, PieChart, Pie, Cell } from 'recharts';
 import React from 'react';
